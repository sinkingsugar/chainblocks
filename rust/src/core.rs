#![macro_use]

use crate::chainblocksc::CBStrings;
use crate::block::cblock_construct;
use crate::block::Block;
use crate::chainblocksc::chainblocksInterface;
use crate::chainblocksc::CBBool;
use crate::chainblocksc::CBChainState;
use crate::chainblocksc::CBContext;
use crate::chainblocksc::CBCore;
use crate::chainblocksc::CBString;
use crate::chainblocksc::CBVar;
use crate::chainblocksc::CBlockPtr;
use crate::types::ChainState;
use crate::types::Context;
use crate::types::Var;
use core::ffi::c_void;
use std::convert::TryInto;
use std::ffi::CStr;
use std::ffi::CString;
use std::os::raw::c_char;
use std::slice;

const ABI_VERSION: u32 = 0x20200101;

extern crate dlopen;
use dlopen::symbor::Library;

fn try_load_dlls() -> Option<Library> {
  if let Ok(lib) = Library::open("libcb.dylib") {
    Some(lib)
  } else if let Ok(lib) = Library::open("libcb_shared.dylib") {
    Some(lib)
  } else if let Ok(lib) = Library::open("libcb.so") {
    Some(lib)
  } else if let Ok(lib) = Library::open("libcb_shared.so") {
    Some(lib)
  } else if let Ok(lib) = Library::open("libcb.dll") {
    Some(lib)
  } else {
    None
  }
}

pub static mut CBDLL: Option<Library> = None;

pub static mut Core: *mut CBCore = core::ptr::null_mut();

static mut init_done: bool = false;

unsafe fn initInternal() {
  let exe = Library::open_self().ok().unwrap();

  let exefun = exe
<<<<<<< HEAD
    .symbol::<unsafe extern "C" fn(abi_version: u32) -> *mut CBCore>(
      "chainblocksInterface",
    )
=======
    .symbol::<unsafe extern "C" fn(abi_version: u32) -> *mut CBCore>("chainblocksInterface")
>>>>>>> 3a819255
    .ok();
  if exefun.is_some() {
    let fun = exefun.unwrap();
    Core = fun(ABI_VERSION);
    if Core == core::ptr::null_mut() {
      panic!("Failed to aquire chainblocks interface, version not compatible.");
    }
    log("chainblocks-rs attached! (exe)");
  } else {
    let lib = try_load_dlls().unwrap();
    let fun = lib
<<<<<<< HEAD
      .symbol::<unsafe extern "C" fn(abi_version: u32) -> *mut CBCore>(
        "chainblocksInterface",
      )
=======
      .symbol::<unsafe extern "C" fn(abi_version: u32) -> *mut CBCore>("chainblocksInterface")
>>>>>>> 3a819255
      .unwrap();
    Core = fun(ABI_VERSION);
    if Core == core::ptr::null_mut() {
      panic!("Failed to aquire chainblocks interface, version not compatible.");
    }
    CBDLL = Some(lib);
    log("chainblocks-rs attached! (dll)");
  }
  init_done = true;
}

#[inline(always)]
pub fn init() {
  unsafe {
    if !init_done {
      initInternal();
    }
  }
}

#[inline(always)]
pub fn log(s: &str) {
  unsafe {
    (*Core).log.unwrap()(s.as_ptr() as *const i8);
  }
}

#[macro_export]
macro_rules! cblog {
    ($text:expr, $($arg:ident),*) => {
        let mut buf = vec![];
        write!(&mut buf, concat!($text, "\0"), $($arg),*).unwrap();
        log(str::from_utf8(&buf).unwrap());
    };

    ($text:expr) => {
        log(concat!($text, "\0"));
    };
}

#[inline(always)]
pub fn sleep(seconds: f64) {
  unsafe {
    (*Core).sleep.unwrap()(seconds, true);
  }
}

#[inline(always)]
pub fn suspend(context: &CBContext, seconds: f64) -> ChainState {
  unsafe {
    let ctx = context as *const CBContext as *mut CBContext;
    (*Core).suspend.unwrap()(ctx, seconds).into()
  }
}

#[inline(always)]
pub fn getState(context: &CBContext) -> ChainState {
  unsafe {
    let ctx = context as *const CBContext as *mut CBContext;
    (*Core).getState.unwrap()(ctx).into()
  }
}

#[inline(always)]
pub fn abortChain(context: &CBContext, message: &str) {
  let cmsg = CString::new(message).unwrap();
  unsafe {
    let ctx = context as *const CBContext as *mut CBContext;
    (*Core).abortChain.unwrap()(ctx, cmsg.as_ptr());
  }
}

#[inline(always)]
pub fn registerBlock<T: Default + Block>() {
  unsafe {
    (*Core).registerBlock.unwrap()(
      T::registerName().as_ptr() as *const c_char,
      Some(cblock_construct::<T>),
    );
  }
}

pub fn getBlocks() -> Vec<&'static CStr> {
  unsafe {
    let block_names = (*Core).getBlocks.unwrap()();
    let mut res = Vec::new();
    let len = block_names.len;
    let slice = slice::from_raw_parts(block_names.elements, len.try_into().unwrap());
    for name in slice.iter() {
      res.push(CStr::from_ptr(*name));
    }
    (*Core).stringsFree.unwrap()(&block_names as *const CBStrings as *mut CBStrings);
    res
  }
}

#[inline(always)]
pub fn getRootPath() -> &'static str {
  unsafe {
    CStr::from_ptr((*Core).getRootPath.unwrap()())
      .to_str()
      .unwrap()
  }
}

#[inline(always)]
pub fn createBlock(name: &str) -> CBlockPtr {
  let cname = CString::new(name).unwrap();
  unsafe { (*Core).createBlock.unwrap()(cname.as_ptr()) }
}

#[inline(always)]
pub fn cloneVar(dst: &mut Var, src: &Var) {
  unsafe {
    (*Core).cloneVar.unwrap()(dst, src);
  }
}

pub fn referenceMutVariable(context: &CBContext, name: CBString) -> &mut CBVar {
  unsafe {
    let ctx = context as *const CBContext as *mut CBContext;
    let cbptr = (*Core).referenceVariable.unwrap()(ctx, name);
    cbptr.as_mut().unwrap()
  }
}

pub fn referenceVariable(context: &CBContext, name: CBString) -> &CBVar {
  unsafe {
    let ctx = context as *const CBContext as *mut CBContext;
    let cbptr = (*Core).referenceVariable.unwrap()(ctx, name);
    cbptr.as_mut().unwrap()
  }
}

pub fn releaseMutVariable(var: &mut CBVar) {
  unsafe {
    let v = var as *mut CBVar;
    (*Core).releaseVariable.unwrap()(v);
  }
}

pub fn releaseVariable(var: &CBVar) {
  unsafe {
    let v = var as *const CBVar as *mut CBVar;
    (*Core).releaseVariable.unwrap()(v);
  }
}

unsafe extern "C" fn do_blocking_c_call<'a>(context: *mut CBContext, arg2: *mut c_void) -> CBVar {
  let trait_obj_ref: &mut &mut dyn FnMut() -> Result<CBVar, &'a str> = { &mut *(arg2 as *mut _) };
  match trait_obj_ref() {
    Ok(value) => value,
    Err(error) => {
      abortChain(&(*context), error);
      Var::default()
    }
  }
}

pub fn do_blocking<'a, F>(context: &CBContext, f: F) -> CBVar
where
  F: FnMut() -> Result<CBVar, &'a str>,
{
  unsafe {
    let ctx = context as *const CBContext as *mut CBContext;
    let mut trait_obj: &dyn FnMut() -> Result<CBVar, &'a str> = &f;
    let trait_obj_ref = &mut trait_obj;
    let closure_pointer_pointer = trait_obj_ref as *mut _ as *mut c_void;
    (*Core).asyncActivate.unwrap()(ctx, closure_pointer_pointer, Some(do_blocking_c_call))
  }
}

pub trait BlockingBlock {
  fn activate_blocking(&mut self, context: &Context, input: &Var) -> Result<Var, &str>;
}

struct AsyncCallData<T: BlockingBlock> {
  caller: *mut T,
  input: *const CBVar,
}

unsafe extern "C" fn activate_blocking_c_call<T: BlockingBlock>(
  context: *mut CBContext,
  arg2: *mut c_void,
) -> CBVar {
  let data = arg2 as *mut AsyncCallData<T>;
  let res = (*(*data).caller).activate_blocking(&*context, &*(*data).input);
  match res {
    Ok(value) => value,
    Err(error) => {
      abortChain(&(*context), error);
      Var::default()
    }
  }
}

pub fn activate_blocking<'a, T>(
  caller: &'a mut T,
  context: &'a CBContext,
  input: &'a CBVar,
) -> CBVar
where
  T: BlockingBlock,
{
  unsafe {
    let data = AsyncCallData {
      caller: caller as *mut T,
      input: input as *const CBVar,
    };
    let ctx = context as *const CBContext as *mut CBContext;
    let data_ptr = &data as *const AsyncCallData<T> as *mut AsyncCallData<T> as *mut c_void;
    (*Core).asyncActivate.unwrap()(ctx, data_ptr, Some(activate_blocking_c_call::<T>))
  }
}<|MERGE_RESOLUTION|>--- conflicted
+++ resolved
@@ -52,13 +52,7 @@
   let exe = Library::open_self().ok().unwrap();
 
   let exefun = exe
-<<<<<<< HEAD
-    .symbol::<unsafe extern "C" fn(abi_version: u32) -> *mut CBCore>(
-      "chainblocksInterface",
-    )
-=======
     .symbol::<unsafe extern "C" fn(abi_version: u32) -> *mut CBCore>("chainblocksInterface")
->>>>>>> 3a819255
     .ok();
   if exefun.is_some() {
     let fun = exefun.unwrap();
@@ -70,13 +64,7 @@
   } else {
     let lib = try_load_dlls().unwrap();
     let fun = lib
-<<<<<<< HEAD
-      .symbol::<unsafe extern "C" fn(abi_version: u32) -> *mut CBCore>(
-        "chainblocksInterface",
-      )
-=======
       .symbol::<unsafe extern "C" fn(abi_version: u32) -> *mut CBCore>("chainblocksInterface")
->>>>>>> 3a819255
       .unwrap();
     Core = fun(ABI_VERSION);
     if Core == core::ptr::null_mut() {
