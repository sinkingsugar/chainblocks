use crate::blocks::physics::fill_seq_from_mat4;
use crate::blocks::physics::mat4_from_seq;
use crate::blocks::physics::BaseShape;
use crate::blocks::physics::RigidBody;
use crate::blocks::physics::Simulation;
use crate::blocks::physics::EXPOSED_SIMULATION;
use crate::blocks::physics::RIGIDBODY_TYPE;
use crate::blocks::physics::SHAPES_TYPE;
use crate::blocks::physics::SHAPES_VAR_TYPE;
use crate::blocks::physics::SHAPE_TYPE;
use crate::blocks::physics::SHAPE_VAR_TYPE;
use crate::blocks::physics::SIMULATION_TYPE;
use crate::core::deriveType;
use crate::core::registerBlock;
use crate::types::common_type;
use crate::types::ClonedVar;
use crate::types::Context;
use crate::types::ExposedInfo;
use crate::types::ExposedTypes;
use crate::types::FLOAT4X4orS_TYPES;
use crate::types::InstanceData;
use crate::types::ParamVar;
use crate::types::Parameters;
use crate::types::Seq;
use crate::types::Type;
use crate::types::ANY_TYPES;
use crate::types::FLOAT4X2_TYPE;
use crate::types::FLOAT4X2_TYPES;
use crate::types::FLOAT4X4S_TYPE;
use crate::types::FLOAT4X4_TYPE;
use crate::types::FLOAT4X4_TYPES;
use crate::types::NONE_TYPES;
use crate::Block;
use crate::Types;
use crate::Var;
use rapier3d::dynamics::RigidBodyBuilder;
use rapier3d::dynamics::{
  IntegrationParameters, JointSet, RigidBodyHandle, RigidBodySet, RigidBodyType,
};
use rapier3d::geometry::{
  BroadPhase, ColliderBuilder, ColliderHandle, ColliderSet, ContactEvent, IntersectionEvent,
  NarrowPhase, SharedShape,
};
use rapier3d::math::Real;
use rapier3d::na::Isometry3;
use rapier3d::na::Projective3;
use rapier3d::na::Rotation3;
use rapier3d::na::Transform3;
use rapier3d::na::{
  Matrix, Matrix3, Matrix4, Quaternion, Similarity, Similarity3, Translation, UnitQuaternion,
  Vector3, U3,
};
use rapier3d::pipeline::{ChannelEventCollector, PhysicsPipeline};
use std::convert::TryInto;
use std::rc::Rc;

// TODO Major refactor to remove copy-pasta, man in C++ this would have been so easy for me... but.

lazy_static! {
  static ref PARAMETERS: Parameters = vec![
    (
      cstr!("Shapes"),
      cbccstr!("The shape or shapes of this rigid body."),
      vec![*SHAPE_VAR_TYPE, *SHAPES_VAR_TYPE, common_type::none]
    )
      .into(),
    (
      cstr!("Position"),
      cbccstr!("The initial position of this rigid body. Can be updated in the case of a kinematic rigid body."),
      vec![common_type::float3, common_type::float3_var]
    )
      .into(),
    (
      cstr!("Rotation"),
      cbccstr!("The initial rotation of this rigid body. Either axis angles in radians Float3 or a quaternion Float4. Can be updated in the case of a kinematic rigid body."),
      vec![common_type::float4, common_type::float4_var]
    )
      .into(),
    (
      cstr!("Name"),
      cbccstr!("The optional name of the variable that will be exposed to identify, apply forces (if dynamic) and control this rigid body."),
      vec![common_type::string, common_type::none]
    )
      .into()
  ];
}

impl Default for RigidBody {
  fn default() -> Self {
    let mut r = RigidBody {
      simulation_var: ParamVar::new(().into()),
      shape_var: ParamVar::new(().into()),
      rigid_body: Vec::new(),
      collider: Vec::new(),
      position: ParamVar::new((0.0, 0.0, 0.0).into()),
      rotation: ParamVar::new((0.0, 0.0, 0.0, 1.0).into()),
      user_data: 0,
    };
    r.simulation_var.setName("Physics.Simulation");
    r
  }
}

impl RigidBody {
  fn _set_param(&mut self, index: i32, value: &Var) {
    match index {
      0 => self.shape_var.setParam(value),
      1 => self.position.setParam(value),
      2 => self.rotation.setParam(value),
      _ => unreachable!(),
    }
  }

  fn _get_param(&mut self, index: i32) -> Var {
    match index {
      0 => self.shape_var.getParam(),
      1 => self.position.getParam(),
      2 => self.rotation.getParam(),
      _ => unreachable!(),
    }
  }

  fn _compose(&mut self, data: &InstanceData) -> Result<Type, &str> {
    let pvt = {
      if self.position.isVariable() {
        deriveType(&self.position.getParam(), data)
      } else {
        deriveType(&self.position.get(), data)
      }
    };

    let rvt = {
      if self.rotation.isVariable() {
        deriveType(&self.rotation.getParam(), data)
      } else {
        deriveType(&self.rotation.get(), data)
      }
    };

    if pvt.0 == *FLOAT4X4_TYPE && rvt.0 == *FLOAT4X4_TYPE {
      Ok(*FLOAT4X4_TYPE)
    } else if pvt.0 == *FLOAT4X4S_TYPE && rvt.0 == *FLOAT4X4S_TYPE {
      Ok(*FLOAT4X4S_TYPE)
    } else {
      Err("Invalid position or rotation parameter type, if one is a sequence the other must also be a sequence")
    }
  }

  fn _cleanup(&mut self) {
    if let Some(rigid_body) = self.rigid_body {
      let sim_var = self.simulation_var.get();
      let simulation =
        Var::from_object_ptr_mut_ref::<Simulation>(sim_var, &SIMULATION_TYPE).unwrap();
      simulation.bodies.remove(
        rigid_body,
        &mut simulation.islands_manager,
        &mut simulation.colliders,
        &mut simulation.joints,
      );
      self.rigid_body = None;
    }

    self.simulation_var.cleanup();
    self.shape_var.cleanup();
    self.position.cleanup();
    self.rotation.cleanup();
  }

  fn _warmup(&mut self, context: &Context, user_data: u128) {
    self.simulation_var.warmup(context);
    self.shape_var.warmup(context);
    self.position.warmup(context);
    self.rotation.warmup(context);
    self.user_data = user_data;
  }

<<<<<<< HEAD
  fn _populate(&mut self, status: BodyStatus) -> Result<(RigidBodyHandle, &Var, &Var), &str> {
    let p = &self.position.get();
    let r = &self.rotation.get();
=======
  fn _populate(&mut self, status: RigidBodyType) -> Result<(RigidBodyHandle, Var, Var), &str> {
    let p = self.position.get();
    let r = self.rotation.get();
>>>>>>> de0dafeb
    if self.rigid_body.is_none() {
      let pos = {
        if p.is_none() {
          Vector3::new(0.0, 0.0, 0.0)
        } else {
          let (tx, ty, tz): (f32, f32, f32) = p.try_into()?;
          Vector3::new(tx, ty, tz)
        }
      };

      let iso = {
        if r.is_none() {
          Isometry3::new(pos, Vector3::new(0.0, 0.0, 0.0))
        } else {
          let quaternion: Result<(f32, f32, f32, f32), &str> = r.try_into();
          if let Ok(quaternion) = quaternion {
            let quaternion =
              Quaternion::new(quaternion.3, quaternion.0, quaternion.1, quaternion.2);
            let quaternion = UnitQuaternion::from_quaternion(quaternion);
            let pos = Translation::from(pos);
            Isometry3::from_parts(pos, quaternion)
          } else {
            // if setParam validation is correct this is impossible
            panic!("unexpected branch")
          }
        }
      };

      let simulation = self.simulation_var.get();
      let simulation = Var::from_object_ptr_mut_ref::<Simulation>(simulation, &SIMULATION_TYPE)?;

      let mut rigid_body = RigidBodyBuilder::new(status).position(iso).build();
      rigid_body.user_data = self.user_data;
      let rigid_body = simulation.bodies.insert(rigid_body);

      let shape = self.shape_var.get();
      if shape.is_seq() {
        let shapes: Seq = shape.try_into().unwrap();
        for shape in shapes {
          let shapeInfo = Var::from_object_ptr_mut_ref::<BaseShape>(shape, &SHAPE_TYPE)?;
          let shape = shapeInfo.shape.as_ref().unwrap().clone();
          let mut collider = ColliderBuilder::new(shape)
            .position(shapeInfo.position.unwrap())
            .build();
          collider.user_data = self.user_data;
          self.collider = Some(simulation.colliders.insert_with_parent(
            collider,
            rigid_body,
            &mut simulation.bodies,
          ));
        }
      } else {
        let shapeInfo = Var::from_object_ptr_mut_ref::<BaseShape>(shape, &SHAPE_TYPE)?;
        let shape = shapeInfo.shape.as_ref().unwrap().clone();
        let mut collider = ColliderBuilder::new(shape)
          .position(shapeInfo.position.unwrap())
          .build();
        collider.user_data = self.user_data;
        self.collider = Some(simulation.colliders.insert_with_parent(
          collider,
          rigid_body,
          &mut simulation.bodies,
        ));
      }
      self.rigid_body = Some(rigid_body);
    }
    Ok((self.rigid_body.unwrap(), p, r))
  }
}

struct StaticRigidBody {
  rb: Rc<RigidBody>,
  self_obj: ParamVar,
  exposing: ExposedTypes,
}

impl Default for StaticRigidBody {
  fn default() -> Self {
    StaticRigidBody {
      rb: Rc::new(RigidBody::default()),
      self_obj: ParamVar::new(().into()),
      exposing: Vec::new(),
    }
  }
}

impl Block for StaticRigidBody {
  fn registerName() -> &'static str {
    cstr!("Physics.StaticBody")
  }

  fn hash() -> u32 {
    compile_time_crc32::crc32!("Physics.StaticBody-rust-0x20200101")
  }

  fn name(&mut self) -> &str {
    "Physics.StaticBody"
  }

  fn inputTypes(&mut self) -> &Types {
    &ANY_TYPES
  }

  fn outputTypes(&mut self) -> &Types {
    &ANY_TYPES
  }

  fn parameters(&mut self) -> Option<&Parameters> {
    Some(&PARAMETERS)
  }

  fn setParam(&mut self, index: i32, value: &Var) {
    match index {
      0 | 1 | 2 => Rc::get_mut(&mut self.rb).unwrap()._set_param(index, value),
      3 => {
        if !value.is_none() {
          self.self_obj.setName(value.try_into().unwrap())
        }
      }
      _ => unreachable!(),
    }
  }

  fn getParam(&mut self, index: i32) -> Var {
    match index {
      0 | 1 | 2 => Rc::get_mut(&mut self.rb).unwrap()._get_param(index),
      3 => {
        if self.self_obj.isVariable() {
          self.self_obj.getName().into()
        } else {
          ().into()
        }
      }
      _ => unreachable!(),
    }
  }

  fn requiredVariables(&mut self) -> Option<&ExposedTypes> {
    Some(&EXPOSED_SIMULATION)
  }

  fn exposedVariables(&mut self) -> Option<&ExposedTypes> {
    if self.self_obj.isVariable() {
      self.exposing.clear();
      let exp_info = ExposedInfo {
        exposedType: *RIGIDBODY_TYPE,
        name: self.self_obj.getName(),
        help: cbccstr!("The exposed kinematic rigid body."),
        ..ExposedInfo::default()
      };
      self.exposing.push(exp_info);
      Some(&self.exposing)
    } else {
      None
    }
  }

  fn cleanup(&mut self) {
    self.self_obj.cleanup();
    Rc::get_mut(&mut self.rb).unwrap()._cleanup();
  }

  fn warmup(&mut self, context: &Context) -> Result<(), &str> {
    self.self_obj.warmup(context);
    let obj = Var::new_object(&self.rb, &RIGIDBODY_TYPE);
    let user_data: u128 =
      { unsafe { obj.payload.__bindgen_anon_1.__bindgen_anon_1.objectValue as u128 } };
    if self.self_obj.isVariable() {
      self.self_obj.set(obj);
    }
    Rc::get_mut(&mut self.rb)
      .unwrap()
      ._warmup(context, user_data);
    Ok(())
  }

  fn activate(&mut self, _: &Context, input: &Var) -> Result<Var, &str> {
    Rc::get_mut(&mut self.rb)
      .unwrap()
      ._populate(RigidBodyType::Static)?;
    Ok(*input)
  }
}

struct DynamicRigidBody {
  rb: Rc<RigidBody>,
  self_obj: ParamVar,
  exposing: ExposedTypes,
  output: Seq,
}

impl Default for DynamicRigidBody {
  fn default() -> Self {
    let mut drb = DynamicRigidBody {
      rb: Rc::new(RigidBody::default()),
      self_obj: ParamVar::new(().into()),
      exposing: Vec::new(),
      output: Seq::new(),
    };
    drb.output.set_len(4);
    drb
  }
}

impl Block for DynamicRigidBody {
  fn registerName() -> &'static str {
    cstr!("Physics.DynamicBody")
  }

  fn hash() -> u32 {
    compile_time_crc32::crc32!("Physics.DynamicBody-rust-0x20200101")
  }

  fn name(&mut self) -> &str {
    "Physics.DynamicBody"
  }

  fn inputTypes(&mut self) -> &Types {
    &NONE_TYPES
  }

  fn outputTypes(&mut self) -> &Types {
    &FLOAT4X4orS_TYPES
  }

  fn hasCompose() -> bool {
    true
  }

  fn compose(&mut self, data: &InstanceData) -> Result<Type, &str> {
    Rc::get_mut(&mut self.rb).unwrap()._compose(data)
  }

  fn parameters(&mut self) -> Option<&Parameters> {
    Some(&PARAMETERS)
  }

  fn setParam(&mut self, index: i32, value: &Var) {
    match index {
      0 | 1 | 2 => Rc::get_mut(&mut self.rb).unwrap()._set_param(index, value),
      3 => {
        if !value.is_none() {
          self.self_obj.setName(value.try_into().unwrap())
        }
      }
      _ => unreachable!(),
    }
  }

  fn getParam(&mut self, index: i32) -> Var {
    match index {
      0 | 1 | 2 => Rc::get_mut(&mut self.rb).unwrap()._get_param(index),
      3 => {
        if self.self_obj.isVariable() {
          self.self_obj.getName().into()
        } else {
          ().into()
        }
      }
      _ => unreachable!(),
    }
  }

  fn requiredVariables(&mut self) -> Option<&ExposedTypes> {
    Some(&EXPOSED_SIMULATION)
  }

  fn exposedVariables(&mut self) -> Option<&ExposedTypes> {
    if self.self_obj.isVariable() {
      self.exposing.clear();
      let exp_info = ExposedInfo {
        exposedType: *RIGIDBODY_TYPE,
        name: self.self_obj.getName(),
        help: cbccstr!("The exposed dynamic rigid body."),
        ..ExposedInfo::default()
      };
      self.exposing.push(exp_info);
      Some(&self.exposing)
    } else {
      None
    }
  }

  fn cleanup(&mut self) {
    self.self_obj.cleanup();
    Rc::get_mut(&mut self.rb).unwrap()._cleanup();
  }

  fn warmup(&mut self, context: &Context) -> Result<(), &str> {
    self.self_obj.warmup(context);
    let obj = Var::new_object(&self.rb, &RIGIDBODY_TYPE);
    let user_data: u128 =
      { unsafe { obj.payload.__bindgen_anon_1.__bindgen_anon_1.objectValue as u128 } };
    if self.self_obj.isVariable() {
      self.self_obj.set(obj);
    }
    Rc::get_mut(&mut self.rb)
      .unwrap()
      ._warmup(context, user_data);
    Ok(())
  }

  fn activate(&mut self, _: &Context, _input: &Var) -> Result<Var, &str> {
    let rbData = Rc::get_mut(&mut self.rb).unwrap();
    let sim_var = rbData.simulation_var.get();
    let simulation = Var::from_object_ptr_mut_ref::<Simulation>(sim_var, &SIMULATION_TYPE)?;
    let (rigid_body, _, _) = rbData._populate(RigidBodyType::Dynamic)?;
    let rb = simulation.bodies.get(rigid_body).unwrap();
    let mat: Matrix4<f32> = rb.position().to_matrix();
    fill_seq_from_mat4(&mut self.output, &mat);
    Ok(self.output.as_ref().into())
  }
}

struct KinematicRigidBody {
  rb: Rc<RigidBody>,
  self_obj: ParamVar,
  exposing: ExposedTypes,
  output: Seq,
}

impl Default for KinematicRigidBody {
  fn default() -> Self {
    let mut drb = KinematicRigidBody {
      rb: Rc::new(RigidBody::default()),
      self_obj: ParamVar::new(().into()),
      exposing: Vec::new(),
      output: Seq::new(),
    };
    drb.output.set_len(4);
    drb
  }
}

impl Block for KinematicRigidBody {
  fn registerName() -> &'static str {
    cstr!("Physics.KinematicBody")
  }

  fn hash() -> u32 {
    compile_time_crc32::crc32!("Physics.KinematicBody-rust-0x20200101")
  }

  fn name(&mut self) -> &str {
    "Physics.KinematicBody"
  }

  fn inputTypes(&mut self) -> &Types {
    &NONE_TYPES
  }

  fn outputTypes(&mut self) -> &Types {
    &FLOAT4X4orS_TYPES
  }

  fn hasCompose() -> bool {
    true
  }

  fn compose(&mut self, data: &InstanceData) -> Result<Type, &str> {
    Rc::get_mut(&mut self.rb).unwrap()._compose(data)
  }

  fn parameters(&mut self) -> Option<&Parameters> {
    Some(&PARAMETERS)
  }

  fn setParam(&mut self, index: i32, value: &Var) {
    match index {
      0 | 1 | 2 => Rc::get_mut(&mut self.rb).unwrap()._set_param(index, value),
      3 => {
        if !value.is_none() {
          self.self_obj.setName(value.try_into().unwrap())
        }
      }
      _ => unreachable!(),
    }
  }

  fn getParam(&mut self, index: i32) -> Var {
    match index {
      0 | 1 | 2 => Rc::get_mut(&mut self.rb).unwrap()._get_param(index),
      3 => {
        if self.self_obj.isVariable() {
          self.self_obj.getName().into()
        } else {
          ().into()
        }
      }
      _ => unreachable!(),
    }
  }

  fn requiredVariables(&mut self) -> Option<&ExposedTypes> {
    Some(&EXPOSED_SIMULATION)
  }

  fn exposedVariables(&mut self) -> Option<&ExposedTypes> {
    if self.self_obj.isVariable() {
      self.exposing.clear();
      let exp_info = ExposedInfo {
        exposedType: *RIGIDBODY_TYPE,
        name: self.self_obj.getName(),
        help: cbccstr!("The exposed kinematic rigid body."),
        ..ExposedInfo::default()
      };
      self.exposing.push(exp_info);
      Some(&self.exposing)
    } else {
      None
    }
  }

  fn cleanup(&mut self) {
    self.self_obj.cleanup();
    Rc::get_mut(&mut self.rb).unwrap()._cleanup();
  }

  fn warmup(&mut self, context: &Context) -> Result<(), &str> {
    self.self_obj.warmup(context);
    let obj = Var::new_object(&self.rb, &RIGIDBODY_TYPE);
    let user_data: u128 =
      { unsafe { obj.payload.__bindgen_anon_1.__bindgen_anon_1.objectValue as u128 } };
    if self.self_obj.isVariable() {
      self.self_obj.set(obj);
    }
    Rc::get_mut(&mut self.rb)
      .unwrap()
      ._warmup(context, user_data);
    Ok(())
  }

  fn activate(&mut self, _: &Context, _input: &Var) -> Result<Var, &str> {
    let rbData = Rc::get_mut(&mut self.rb).unwrap();
    let sim_var = rbData.simulation_var.get();
    let simulation = Var::from_object_ptr_mut_ref::<Simulation>(sim_var, &SIMULATION_TYPE)?;
    let (rigid_body, p, r) = rbData._populate(RigidBodyType::KinematicPositionBased)?; // TODO KinematicVelocityBased as well
    let rb = simulation.bodies.get_mut(rigid_body).unwrap();

    // this guy will read constantly pos and rotations from variable values
    let pos = {
      if p.is_none() {
        Vector3::new(0.0, 0.0, 0.0)
      } else {
        let (tx, ty, tz): (f32, f32, f32) = p.as_ref().try_into()?;
        Vector3::new(tx, ty, tz)
      }
    };

    let iso = {
      if r.is_none() {
        Isometry3::new(pos, Vector3::new(0.0, 0.0, 0.0))
      } else {
        let quaternion: Result<(f32, f32, f32, f32), &str> = r.as_ref().try_into();
        if let Ok(quaternion) = quaternion {
          let quaternion = Quaternion::new(quaternion.3, quaternion.0, quaternion.1, quaternion.2);
          let quaternion = UnitQuaternion::from_quaternion(quaternion);
          let pos = Translation::from(pos);
          Isometry3::from_parts(pos, quaternion)
        } else {
          // if setParam validation is correct this is impossible
          panic!("unexpected branch")
        }
      }
    };
    rb.set_next_kinematic_position(iso);

    // read the interpolated position and output it
    let mat: Matrix4<f32> = rb.position().to_matrix();
    fill_seq_from_mat4(&mut self.output, &mat);
    Ok(self.output.as_ref().into())
  }
}

pub fn registerBlocks() {
  registerBlock::<DynamicRigidBody>();
  registerBlock::<StaticRigidBody>();
  registerBlock::<KinematicRigidBody>();
}<|MERGE_RESOLUTION|>--- conflicted
+++ resolved
@@ -174,15 +174,9 @@
     self.user_data = user_data;
   }
 
-<<<<<<< HEAD
-  fn _populate(&mut self, status: BodyStatus) -> Result<(RigidBodyHandle, &Var, &Var), &str> {
+  fn _populate(&mut self, status: RigidBodyType) -> Result<(RigidBodyHandle, &Var, &Var), &str> {
     let p = &self.position.get();
     let r = &self.rotation.get();
-=======
-  fn _populate(&mut self, status: RigidBodyType) -> Result<(RigidBodyHandle, Var, Var), &str> {
-    let p = self.position.get();
-    let r = self.rotation.get();
->>>>>>> de0dafeb
     if self.rigid_body.is_none() {
       let pos = {
         if p.is_none() {
