--- conflicted
+++ resolved
@@ -12,17 +12,11 @@
   var logProc = newProc(jsContext, proc(ctx: ptr JSContext; this_val: JSValue; argc: cint; argv: ptr UncheckedArray[JSValue]): JSValue {.cdecl.} =
     for i in 0..<argc:
       # Any JS object -> JS string -> Nim string -> cstring pointer
-<<<<<<< HEAD
-      let msg = argv[i].asJsStr(jsContext).getCStr(jsContext)
-      logs(msg)
-      msg.freeCStr(jsContext)
-=======
       let
         jsStr = argv[i].asJsStr(jsContext)
         cstr = jsStr.getCStr(jsContext)
       logs(cstr)
       cstr.freeCStr(jsContext)
->>>>>>> 11a70abe
     return Undefined
   , "log", 1)
   jsContext.Global.setProperty(jsContext, "log", logProc)
@@ -175,12 +169,8 @@
               break
         
         elif argv[0].isStr:
-<<<<<<< HEAD
-          let strVar = argv[0].getCStr(jsContext)
-=======
           let
             strVar = argv[0].getCStr(jsContext)
->>>>>>> 11a70abe
           var strTemp: CBVar = strVar.CBString
           newVar[].storage = JsVarStorage.Copy
           quickcopy(newVar[].value, strTemp)
